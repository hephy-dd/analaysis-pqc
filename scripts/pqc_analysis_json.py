#!/usr/bin/env python3

"""This script contains a number of functions which can be used to analyse the
PQC measurements.

By default it finds the most recent file of the path and the test (e.g iv) that
you have given as an input in the terminal and analyses the data.

If you select 'all' as an input test, then it finds the most recent file of each
individual possible test and analyses it.

You may want to test a particular file (which might not be the most recent one).
In that case, you can just modify the corresponding functions in the
pqc_analysis_tools.py script and give the file (and the path) as an input in the
terminal.
"""

import argparse
import math
import os
import sys
import glob

import matplotlib.pyplot as plt
import numpy as np

from analysis_pqc import *
from pqc_analysis_tools import *


def analyse_iv_data(path, plot_results=False, print_results=False):
    test = 'iv'

    if path is None:
        return np.nan, np.nan

    series = read_json_file(path).get('series')
    v = abs(series.get('voltage', np.array([])))
    i_tot = series.get('current_elm')
    i = abs(series.get('current_hvsrc', np.array([])))
    temp = series.get('temperature_chuck')
    humidity = series.get('humidity_box')

    if not len(v):
        return np.nan, np.nan

    x_loc = 0.3
    y_loc = 0.65

    v_max, i_max, i_800, i_600, status = analyse_iv(v, i)

    lbl = assign_label(path, test)

    if plot_results:
        annotate = 'I$_{max}$' + ': {} {} @ {}{}'.format(round(i_max, 2), "A", max(v), "V") + '\n\nT$_{avg}$' + ': {:0.2f} $^\circ C$'.format(np.mean(temp)) \
          + '\n\n H$_{avg}$:' + '{:0.2f}'.format(np.mean(humidity)) + r'$\%$'

        fig,ax = plt.subplots(1,1)
        plot_curve(ax, v, i, 'IV Curve', 'Reverse Bias Voltage [V]', 'Current [A]', lbl, annotate, x_loc, y_loc)

    if print_results:
        print('%s:  IV:\ti_600: %.3f uA\ti_800: %.3f uA' % (lbl, i_600*1e6, i_800*1e6))

    return i_600, i_800


def analyse_cv_data(path, plot_results=False, print_results=False):
    test = 'cv'

    if path is None:
        return np.nan, np.nan, np.nan

    series = read_json_file(path).get('series')
    v = abs(series.get('voltage_hvsrc', np.array([])))
    i = series.get('current_hvsrc')
    c = series.get('capacitance')
    c2 = series.get('capacitance2')
    r = series.get('resistance')
    temp = series.get('temperature_chuck')
    humidity = series.get('humidity_box')

    if not len(v):
        return np.nan, np.nan, np.nan

    x_loc = 0.3
    y_loc = 0.65

    inv_c2 = 1/c**2

    lbl = assign_label(path, test)
    if "Flute_1" in path:
    	area = 1.56e-6  # m^2, quarter
    elif "Flute_3" in path:
    	area = 6.25e-6  # m^2, half (but without rounded edges)
    else:
    	area = 1
    	print("WARNING: clould not determine flute number - area dependent values will be wrong!")

    v_dep1, v_dep2, rho, conc, a_rise, b_rise, v_rise, a_const, b_const, v_const, spl_dev, status = analyse_cv(v, c, area=area, cut_param= 0.008)


    annotate = 'V$_{{fd}}}}$: {} V\n\nT$_{{avg}}$: {} \u00B0C\nH$_{{avg}}$: {}'.format(v_dep2, round(np.mean(temp),2), round(np.mean(humidity),2)) + r'$\%$'

    #fig1, ax1 = plt.subplots(1, 1)
    #plot_curve(ax1, v_norm, c_norm, 'CV curve', 'Voltage[{}]'.format(v_unit), 'Capacitance [{}]'.format(c_unit), lbl, annotate, x_loc, y_loc)
    if plot_results:
        fig2, ax2 = plt.subplots(1,1)
        #ax2b = ax2.twinx()
        fit_curve(ax2, v_rise, a_rise * v_rise+ b_rise, color='ro')
        fit_curve(ax2, v_const, a_const * v_const+ b_const, color='kx')
        #fit_curve(ax2b, v_norm, spl_dev, color='mx')
        plot_curve(ax2, v, 1./c**2, 'Full Depletion Voltage Estimation', 'Voltage[V]', '1/C$^{2}$ [F$^{-2}$]', lbl, '', 0, 0 )

    if print_results:
    	#print(f"{lbl}: CV: v_fd: {}")
        print('%s: \tCV: v_fd: %.2e V\trho: %.2e Ohm\tconc: %.2e cm^-3' % (lbl, v_dep2, rho, conc*1e-6))

    return v_dep2, rho, conc


def analyse_mos_data(path, plot_results=False, print_results=False):
    test = 'mos'

    series = read_json_file(path).get('series')
    v = series.get('voltage_hvsrc', np.array([]))
    i = series.get('current_hvsrc')
    c = series.get('capacitance')
    c2 = series.get('capacitance2')
    r = series.get('resistance')
    temp = series.get('temperature_chuck')
    humidity = series.get('humidity_box')

    if not len(v):
        return np.nan, np.nan, np.nan, np.nan, np.nan

    #v_norm, v_unit = normalise_parameter(v, 'V')
    #c_norm, c_unit = normalise_parameter(c, 'F')

    v_fb1, v_fb2, c_acc, c_inv, t_ox, n_ox, a_acc, b_acc, v_acc, a_dep, b_dep, v_dep, a_inv, b_inv, v_inv,  spl_dev, status = analyse_mos(v, c)
    lbl = assign_label(path, test)
    c_acc_m = np.mean(c_acc)

    fit_acc = [a_acc*x + b_acc for x in v]
    fit_dep = [a_dep*i+b_dep for i in v]
    annotate = 'V$_{{fb}}$: {} V (via intersection)\nV$_{{fb}}$: {} V (via inflection)\n\nt$_{{ox}}$: {} m\nn$_{{ox}}$: {} cm$^{{-2}}$'.format(round(v_fb2,2), round(v_fb1,2), round(t_ox, 2), round(n_ox, 2))

    x_loc = 0.15
    y_loc = 0.145

    if plot_results:
        fig, ax = plt.subplots(1,1)
        #plt.ylim(0, 100)
        fit_curve(ax, v, fit_acc, fit_dep)
        plt.axvline(x=v_fb2, color='black', linestyle='dashed')
        plot_curve(ax, v, c, 'CV Curve', 'Voltage [V]', 'Capacitance [F]', lbl, annotate, x_loc, y_loc)

    if print_results:
        print('%s: \tMOS: v_fb2: %.2e V\tc_acc: %.2e F\tt_ox: %.3e um\tn_ox: %.2e cm^-2' % (lbl, v_fb2, c_acc_m, t_ox, n_ox))

    return v_fb1, v_fb2, t_ox, n_ox, c_acc_m


def analyse_gcd_data(path, plot_results=False, print_results=False):
    test = 'gcd'

    series = read_json_file(path).get('series')
    v = series.get('voltage', np.array([]))
    i_em = series.get('current_elm')
    i_src = series.get('current_vsrc')
    i_hvsrc = series.get('current_hvsrc')

    if not len(v):
        return np.nan, np.nan

    lbl = assign_label(path, test)

    i_surf, i_bulk, i_acc, i_dep, i_inv, v_acc, v_dep, v_inv, spl_dev, status = analyse_gcd(v,i_em)

    if plot_results and not math.isnan(i_surf) and not math.isnan(i_bulk):
        fig, ax = plt.subplots(1,1)
        plot_curve(ax, v, i_em, 'I-V Curve GCD', 'Voltage [V]', 'Current [{}]'.format("A"), lbl, '', 0, 0)
        fit_curve(ax, v_acc, i_acc, color='r')
        fit_curve(ax, v_dep, i_dep, color='k')
        fit_curve(ax, v_inv, i_inv, color='m')

    if print_results:
        print('%s: \tGCD: i_surf: %.2e A\t i_bulk: %.2e A' % (lbl, i_surf, i_bulk))

    return i_surf, i_bulk



def analyse_fet_data(path, plot_results=False, print_results=False):
    test = 'fet'

    series = read_json_file(path).get('series')
    v = series.get('voltage', np.array([]))
    i_em = series.get('current_elm')
    i_src = series.get('current_vsrc')
    i_hvsrc = series.get('current_hvsrc')

    if not len(v):
        return np.nan

    v_th, a, b, spl_dev, status = analyse_fet(v, i_em)

    fit  = [a*i +b for i in v]

    lbl = assign_label(path, test)

    if plot_results:
        fig,ax1 = plt.subplots()
        lns1 = ax1.plot(v,i_em, ls='', marker='s', ms=3, label='transfer characteristics')
        ax1.set_xlabel('V$_{GS}$ [V]')
        ax1.set_ylabel('I$_{D}$ [A]')
        ax1.set_ylabel(r'I$_\mathrm{D}$ [A]')
        ax2 = ax1.twinx()
        lns2 = ax2.plot(v, spl_dev, ls=' ', marker='s', ms=3, color='tab:orange', label="transconductance")
        ax2.tick_params(axis='y', labelcolor='tab:orange')
        ax2.set_ylabel(r'g$_\mathrm{m}$ [S]', color='tab:orange')
        lns3 = ax1.plot(v, fit, '--r', label="tangent")
        lns = lns1+lns2+lns3
        labs = [l.get_label() for l in lns]
        plt.legend(lns, labs, loc='upper left')
        plt.show()

    if print_results:
       print('%s: \tnFet: v_th: %.2e V' % (lbl, v_th))

    return v_th


def analyse_van_der_pauw_data(path, plot_results=False, print_results=False):
    test = 'van-der-pauw'

    series = read_json_file(path).get('series')
    v = series.get('voltage_vsrc', np.array([]))
    i = series.get('current')

    if not len(v):
        return np.nan, 0

    lbl = assign_label(path, test)
    lbl_vdp = assign_label(path, test, vdp=True)
    r_sheet, a, b, x_fit, spl_dev, status, r_value = analyse_van_der_pauw(i, v)
    if(abs(r_value) < 0.9):  # r_value is the correlation coefficient
        a = b = np.nan  # the quality of the fit is too bad, we don't want it
        r_sheet = np.nan
        r_value = 0
    else:
        fit = [a*x +b for x in x_fit]
        if plot_results:
            fig, ax = plt.subplots(1,1)
<<<<<<< HEAD
            fit_curve(ax, x_fit, fit, 0)
            plot_curve(ax, i, v, 'IV Curve', 'Current', 'Voltage', lbl, '', 0, 0)

        if print_results:
=======
            fit_curve(ax, x_fit*1e6, fit, 0)
            plot_curve(ax, i*1e6, v, 'IV Curve', 'Current/uA', 'Voltage/V', lbl, '', 0, 0)
        
        if printResults:
>>>>>>> b56d5c66
           print('%s: \tvdp: r_sheet: %.2e Ohm/sq, correlation: %.2e  %s' % (lbl, r_sheet, r_value, lbl_vdp))


    return r_sheet, r_value


def analyse_linewidth_data(path, r_sheet=np.nan, plot_results=False, print_results=False):
    test = 'linewidth'

    if path is None:
        return np.nan

    series = read_json_file(path).get('series')
    v = series.get('voltage_vsrc', np.array([]))
    i = series.get('current')

    if not len(v):
        return np.nan

    lbl = assign_label(path, test)
    lbl_vdp = assign_label(path, test, vdp=True)
    t_line, a, b, x_fit, spl_dev, status = analyse_linewidth(i, v, r_sheet=r_sheet, cut_param=0.01, debug=0)

    fit = [a*x +b for x in x_fit]
    if plot_results:
        fig, ax = plt.subplots(1, 1)
        fit_curve(ax, x_fit, fit, 0)
        plot_curve(ax, i, v, 'IV Curve', 'Current [A]', 'Voltage [V]', lbl, '', 0, 0)

    if print_results:
        print('%s: \tLinewidth: %.2e um\t%s' % (lbl, t_line, lbl_vdp))

    return t_line


def analyse_cbkr_data(path, r_sheet=np.nan, plot_results=False, print_results=False):
    test = 'cbkr'

    if path is None:
        return np.nan

    series = read_json_file(path).get('series')
    v = series.get('voltage_vsrc', np.array([]))
    i = series.get('current')

    if not len(v):
        return np.nan

    lbl = assign_label(path, test)
    lbl_vdp = assign_label(path, test, vdp=True)

    r_contact, a, b, x_fit, spl_dev, status = analyse_cbkr(i, v, r_sheet, cut_param=0.01, debug=0)
    fit = [a*x +b for x in x_fit]

    if plot_results:
        fig, ax = plt.subplots(1, 1)
        fit_curve(ax, x_fit, fit, 0)
        plot_curve(ax, i, v, 'IV Curve', 'Current [A]', 'Voltage [V]', lbl, '', 0, 0)

    if print_results:
       print('%s: \tcbkr: r_contact: %.2e Ohm\t%s' % (lbl, r_contact, lbl_vdp))


    return r_contact


def analyse_contact_data(path, plot_results=False, print_results=False):
    test= 'contact'

    if path is None:
        return np.nan

    series = read_json_file(path).get('series')
    v = series.get('voltage_vsrc', np.array([]))
    i = series.get('current')

    if not len(v):
        return np.nan

    i_norm, i_unit = normalise_parameter(i, 'A')

    lbl = assign_label(path, test)
    r_contact, a, b, x_fit, spl_dev, status = analyse_contact(i, v, cut_param=0.01, debug=0)

    fit = [a*x+b for x in x_fit]

    if print_results:
       print('%s: \tcontact: r_contact: %.2e Ohm' % (lbl, r_contact))

    return r_contact


def analyse_meander_data(path, plot_results=False, print_results=False):
    test = 'meander'

    if path is None:
        return np.nan

    series = read_json_file(path).get('series')
    v = series.get('voltage_vsrc', np.array([]))
    i = series.get('current')

    if not len(v):
        return np.nan

    i_norm, i_unit = normalise_parameter(i, 'A')

    lbl = assign_label(path, test)

    rho_sq, status = analyse_meander(i, v, debug=0)

    if print_results:
       print('%s: \tMeander: rho_sq: %.2e' % (lbl, rho_sq))


    return rho_sq



def analyse_breakdown_data(path, plot_results=False, print_results=False):
    test = 'breakdown'

    if path is None:
        return np.nan

    series = read_json_file(path).get('series')
    v = series.get('voltage', np.array([]))
    i = series.get('current_hvsrc')
    i_elm = series.get('current_elm')
    temp = series.get('temperature_chuck')
    humidity = series.get('humidity_box')

    if not len(v):
        return np.nan

    lbl = assign_label(path, test)
    x_loc = 0.3
    y_loc = 0.5

    v_bd, status = analyse_breakdown(v, i_elm, debug=0)

    if plot_results:
        fig, ax = plt.subplots(1,1)
        annotate = 'V$_{{bd}}$: {} V \n\nT$_{{avg}}$ : {} \u00B0C \nH$_{{avg}}$: {} $\%$ '.format(v_bd, round(np.mean(temp),2), round(np.mean(humidity),2))
        plot_curve(ax, v, i_elm, 'IV Curve', 'Voltage [V]', 'Current [A]', lbl, annotate, x_loc, y_loc)


    if print_results:
       print('%s: \tBreakdown: v_bd: %.2e V' % (lbl, v_bd))

    return v_bd



def get_vdp_value(pathlist, printResults=False, plotResults=False):
    """helper function to get best vdp result"""
    r_sheet = np.nan
    r_value = 0
    for f in pathlist:
        #print(f)
<<<<<<< HEAD
        rs, rv = analyse_van_der_pauw_data(f)
=======
        rs, rv = analyse_van_der_pauw_data(f, printResults=printResults, plotResults=plotResults)
>>>>>>> b56d5c66
        if(rv > r_value):  # we take the best value
            r_sheet = rs
            r_value = rv
    return r_sheet


def analyse_full_line_data(path, plot_results=False, print_results=False):
    """
    This function is used to analyze various different measurements
    and assemble one line (per fluteset) of results to be tabellized

    Parameters:
    path ... path to parent directory: subdirs for each measurment-set
    """
    dirs = glob.glob(os.path.join(path, "*"))
    flutes = ["PQCFlutesRight", "PQCFlutesLeft"]*len(dirs)
    dirs = dirs*2   # we need to double it for the two flutes
    dirs.sort()

    labels = ["n/a"]*len(dirs)
    default=0
    vdp_poly_f = [default]*len(dirs)
    vdp_poly_r = [default]*len(dirs)
    vdp_n_f = [default]*len(dirs)
    vdp_n_r = [default]*len(dirs)
    vdp_pstop_f = [default]*len(dirs)
    vdp_pstop_r = [default]*len(dirs)
    t_line_n = [default]*len(dirs)
    t_line_pstop2 = [default]*len(dirs)
    t_line_pstop4 = [default]*len(dirs)
    r_contact_n = [default]*len(dirs)
    r_contac_poly = [default]*len(dirs)

    v_th = [default]*len(dirs)
    vdp_metclo_f = [default]*len(dirs)
    vdp_metclo_r = [default]*len(dirs)
    vdp_p_cross_bridge_f = [default]*len(dirs)
    vdp_p_cross_bridge_r = [default]*len(dirs)
    t_line_p_cross_bridge = [default]*len(dirs)
    v_bd = [default]*len(dirs)

    i600 = [default]*len(dirs)
    v_fd = [default]*len(dirs)
    rho = [default]*len(dirs)
    conc = [default]*len(dirs)

    v_fb1 = [default]*len(dirs)
    v_fb2 = [default]*len(dirs)
    t_ox = [default]*len(dirs)
    n_ox = [default]*len(dirs)
    c_acc_m = [default]*len(dirs)
    i_surf = [default]*len(dirs)
    i_surf05 = [default]*len(dirs)
    i_bulk05 = [default]*len(dirs)


    print("# serial                                 \t  vdp_poly/kOhm/sq       vdp_n/Ohm/sq     vdp_pstop/kOhm/sq   lw_n/um    lw_p2/um   lw_p4/um cbkr_poly/kOhm cbkr_n/Ohm")
    for i in range(0, len(dirs)):
<<<<<<< HEAD
        labels[i] = dirs[i].split("/")[-1]

        vdp_poly_f[i] = get_vdp_value(find_all_files_from_path(dirs[i], "van_der_pauw", whitelist=[flutes[i], "Polysilicon"], blacklist=["reverse"]))
=======
        labels[i] = dirs[i].split("/")[-1]            
        
        vdp_poly_f[i] = get_vdp_value(find_all_files_from_path(dirs[i], "van_der_pauw", whitelist=[flutes[i], "Polysilicon"], blacklist=["reverse"]), plotResults=True)
>>>>>>> b56d5c66
        vdp_poly_r[i] = get_vdp_value(find_all_files_from_path(dirs[i], "van_der_pauw", whitelist=[flutes[i], "Polysilicon", "reverse"]))

        vdp_n_f[i] = get_vdp_value(find_all_files_from_path(dirs[i], "van_der_pauw", whitelist=[flutes[i], "n"], blacklist=["reverse"]))
        vdp_n_r[i] = get_vdp_value(find_all_files_from_path(dirs[i], "van_der_pauw", whitelist=[flutes[i], "n", "reverse"]))

        vdp_pstop_f[i] = get_vdp_value(find_all_files_from_path(dirs[i], "van_der_pauw", whitelist=[flutes[i], "P_stop"], blacklist=["reverse"]))
        vdp_pstop_r[i] = get_vdp_value(find_all_files_from_path(dirs[i], "van_der_pauw", whitelist=[flutes[i], "P_stop", "reverse"]))

        t_line_n[i] = analyse_linewidth_data(find_all_files_from_path(dirs[i], "linewidth", whitelist=[flutes[i], "n"], single=True), r_sheet=vdp_n_f[i])
        t_line_pstop2[i] = analyse_linewidth_data(find_all_files_from_path(dirs[i], "linewidth", whitelist=[flutes[i], "P_stop", "2_wire"], single=True), r_sheet=vdp_pstop_f[i])
        t_line_pstop4[i] = analyse_linewidth_data(find_all_files_from_path(dirs[i], "linewidth", whitelist=[flutes[i], "P_stop", "4_wire"], single=True), r_sheet=vdp_pstop_f[i])

        r_contact_n[i] = analyse_cbkr_data(find_all_files_from_path(dirs[i], "cbkr", whitelist=[flutes[i], "n"], single=True), r_sheet=vdp_n_f[i])
        r_contac_poly[i] = analyse_cbkr_data(find_all_files_from_path(dirs[i], "cbkr", whitelist=[flutes[i], "Polysilicon"], single=True), r_sheet=vdp_poly_f[i])


        line = "{} {}  \t".format(labels[i], flutes[i])
        line += "{:8.2f} {:8.2f}    ".format(vdp_poly_f[i]*1e-3, vdp_poly_r[i]*1e-3)
        line += "{:8.2f} {:8.2f}    ".format(vdp_n_f[i], vdp_n_r[i])
        line += "{:8.2f} {:8.2f}    ".format(vdp_pstop_f[i]*1e-3, vdp_pstop_r[i]*1e-3)
        line += "{:8.2f} {:8.2f} {:8.2f}     ".format(t_line_n[i], t_line_pstop2[i], t_line_pstop4[i])
        line += "{:8.2f} {:8.2f}".format(r_contac_poly[i]*1e-3, r_contact_n[i])

        print(line)

    print("")
    print("")
    print("# serial                                 \t fet       vdp_met-clov       vdp_p-cr-br/kOhm/sq  lw_cb/um  v_bd/V    i600/uA    V_fd/V   rho/kOhm cm   d-conc/cm^-3")
    print("# serial                                 \tv_th/V     ")
    for i in range(0, len(dirs)):
        v_th[i] = analyse_fet_data(find_all_files_from_path(dirs[i], "fet", whitelist=[flutes[i],], single=True))

        vdp_metclo_f[i] = get_vdp_value(find_all_files_from_path(dirs[i], "van_der_pauw", whitelist=[flutes[i], "metal", "clover"], blacklist=["reverse"]))
        vdp_metclo_r[i] = get_vdp_value(find_all_files_from_path(dirs[i], "van_der_pauw", whitelist=[flutes[i], "metal", "clover", "reverse"], blacklist=[]))

        vdp_p_cross_bridge_f[i] = get_vdp_value(find_all_files_from_path(dirs[i], "van_der_pauw", whitelist=[flutes[i], "P", "cross_bridge"], blacklist=["reverse"]))
        vdp_p_cross_bridge_r[i] = get_vdp_value(find_all_files_from_path(dirs[i], "van_der_pauw", whitelist=[flutes[i], "P", "cross_bridge", "reverse"]))
        t_line_p_cross_bridge[i] = analyse_linewidth_data(find_all_files_from_path(dirs[i], "linewidth", whitelist=[flutes[i], "P", "cross_bridge"], single=True), r_sheet=vdp_p_cross_bridge_f[i])

        v_bd[i] = analyse_breakdown_data(find_all_files_from_path(dirs[i], "breakdown", whitelist=[flutes[i],], single=True))

        # we want this for FLute_3 and not Flute_1
        i600[i], dummy = analyse_iv_data(find_all_files_from_path(dirs[i], "iv", whitelist=[flutes[i], "3"], single=True))
        v_fd[i], rho[i], conc[i] = analyse_cv_data(find_all_files_from_path(dirs[i], "cv", whitelist=[flutes[i], "3"], single=True))

        line = "{} {}  \t".format(labels[i], flutes[i])
        line += "{:5.2f}  ".format(v_th[i])
        line += "{:9.2E}  {:9.2E}   ".format(vdp_metclo_f[i], vdp_metclo_r[i])

        line += "{:8.2f} {:8.2f}    ".format(vdp_p_cross_bridge_f[i]*1e-3, vdp_p_cross_bridge_r[i]*1e-3)
        line += "{:8.2f}".format(t_line_p_cross_bridge[i])

        line += "{:8.2f}     ".format(v_bd[i])
        line += "{:9.2f}  {:9.2f}  {:7.2f}  {:9.2E}   ".format(i600[i]*1e6, v_fd[i], rho[i]*1e-1, conc[i]*1e-6)
        print(line)
    print("")
    print("")
    print("# serial                                 \t                    mos                        gcd             gcd05")
    print("# serial                                 \t v_fb/V    c_acc/pF   t_ox/um n_ox/1E10cm^-2 i_surf/pA  i_surf/pA   i_bulk/pA")
    for i in range(0, len(dirs)):
        v_fb1[i], v_fb2[i], t_ox[i], n_ox[i], c_acc_m[i] = analyse_mos_data(find_all_files_from_path(dirs[i], "mos", whitelist=[flutes[i],], single=True))
        i_surf[i], dummy = analyse_gcd_data(find_all_files_from_path(dirs[i], "gcd", whitelist=[flutes[i],], single=True))  # only i_surf valid
        i_surf05[i], i_bulk05[i] = analyse_gcd_data(find_all_files_from_path(dirs[i], "gcd05", whitelist=[flutes[i],], single=True))  # for i_bulk

        line = "{} {}  \t".format(labels[i], flutes[i])
        line += "{:8.2f}    {:6.2f}    {:7.3f}  {:9.2f}     ".format(v_fb2[i], c_acc_m[i]*1e12, t_ox[i], n_ox[i]*1e-10)
        line += "{:8.2f}  {:8.2f}  {:8.2f}    ".format(i_surf[i]*1e12, i_surf05[i]*1e12, i_bulk05[i]*1e12)

        print(line)


    #outfile = open("outpit.dat",'w')
    #outfile.write("#serial\tflute\t")
    #outfile.write("#VdP\trev\t")
    #
    #
    #outfile.write("#---\t---\t")
    #outfile.write("#\tflute\t")
    #for i in range(0, len(dirs)):
    #    outfile.write(lebels[i]+"\t"+flutes[i]+"\t")
    #
    #outfile.close()


functions = {
    'iv': analyse_iv_data,
    'cv': analyse_cv_data,
    'fet': analyse_fet_data,
    'gcd': analyse_gcd_data,
    'gcd05': analyse_gcd_data,
    'mos': analyse_mos_data,
    'linewidth': analyse_linewidth_data,
    'van_der_pauw': analyse_van_der_pauw_data,
    'breakdown': analyse_breakdown_data,
    'cbkr': analyse_cbkr_data,
    'full-line': analyse_full_line_data
}
"""Mapping of available analysis function names."""

def analyse_file(path, test, plot_results, print_results):
    if test == 'all':
        for f in functions.values():
            print(f)
            f(path)
    elif test in functions:
        functions.get(test)(path, plot_results=plot_results, print_results=print_results)
    else:
        raise ValueError(f"no such test: '{test}'")


def parse_args():
    parser = argparse.ArgumentParser()
    parser.add_argument('path', help="path to PQC analysis JSON files")
    parser.add_argument('test', help="analysis function to run")
    return parser.parse_args()


def main():
    args = parse_args()
    plot_results = True
    print_results = True

    if args.test == 'all':
        tests = functions.keys()
    else:
        tests = [args.test]

    for test in tests:
        print(test)
        filedir = find_all_files_from_path(args.path, test)
        filedir = np.sort(filedir)
        for f in filedir:
            analyse_file(f, test, plot_results, print_results)
        plt.show()

if __name__ =="__main__":
    main()<|MERGE_RESOLUTION|>--- conflicted
+++ resolved
@@ -251,17 +251,10 @@
         fit = [a*x +b for x in x_fit]
         if plot_results:
             fig, ax = plt.subplots(1,1)
-<<<<<<< HEAD
-            fit_curve(ax, x_fit, fit, 0)
-            plot_curve(ax, i, v, 'IV Curve', 'Current', 'Voltage', lbl, '', 0, 0)
-
-        if print_results:
-=======
             fit_curve(ax, x_fit*1e6, fit, 0)
             plot_curve(ax, i*1e6, v, 'IV Curve', 'Current/uA', 'Voltage/V', lbl, '', 0, 0)
         
         if printResults:
->>>>>>> b56d5c66
            print('%s: \tvdp: r_sheet: %.2e Ohm/sq, correlation: %.2e  %s' % (lbl, r_sheet, r_value, lbl_vdp))
 
 
@@ -422,11 +415,7 @@
     r_value = 0
     for f in pathlist:
         #print(f)
-<<<<<<< HEAD
-        rs, rv = analyse_van_der_pauw_data(f)
-=======
         rs, rv = analyse_van_der_pauw_data(f, printResults=printResults, plotResults=plotResults)
->>>>>>> b56d5c66
         if(rv > r_value):  # we take the best value
             r_sheet = rs
             r_value = rv
@@ -485,15 +474,9 @@
 
     print("# serial                                 \t  vdp_poly/kOhm/sq       vdp_n/Ohm/sq     vdp_pstop/kOhm/sq   lw_n/um    lw_p2/um   lw_p4/um cbkr_poly/kOhm cbkr_n/Ohm")
     for i in range(0, len(dirs)):
-<<<<<<< HEAD
-        labels[i] = dirs[i].split("/")[-1]
-
-        vdp_poly_f[i] = get_vdp_value(find_all_files_from_path(dirs[i], "van_der_pauw", whitelist=[flutes[i], "Polysilicon"], blacklist=["reverse"]))
-=======
         labels[i] = dirs[i].split("/")[-1]            
         
         vdp_poly_f[i] = get_vdp_value(find_all_files_from_path(dirs[i], "van_der_pauw", whitelist=[flutes[i], "Polysilicon"], blacklist=["reverse"]), plotResults=True)
->>>>>>> b56d5c66
         vdp_poly_r[i] = get_vdp_value(find_all_files_from_path(dirs[i], "van_der_pauw", whitelist=[flutes[i], "Polysilicon", "reverse"]))
 
         vdp_n_f[i] = get_vdp_value(find_all_files_from_path(dirs[i], "van_der_pauw", whitelist=[flutes[i], "n"], blacklist=["reverse"]))
