#!/usr/bin/env python3
import pdb # DEBUG

import argparse
import glob
import os
import sys
from collections.abc import Iterable
from datetime import timedelta

import matplotlib.pyplot as plt
from matplotlib import rcParams
from matplotlib import gridspec
from matplotlib.figure import Figure

from jinja2 import Environment, FileSystemLoader
import yaml

from pqc_resultset import PQC_resultset


def create_dir(dirname: str) -> None:
    """Create directory if not already exists."""
    if not os.path.exists(dirname):
        os.makedirs(dirname)


def render_templates(pqc_resultset: PQC_resultset, templates: Iterable) -> None:
    """Render templates using a PQC resultset, templates is an iterable of glob
    statements, eg. ['*.xml', '*.txt'].
    """
    template_dir = os.path.join(os.path.dirname(__file__), "templates")

    # Create the jinja2 environment.
    # Notice the use of trim_blocks, which greatly helps control whitespace.
    j2_env = Environment(loader=FileSystemLoader(template_dir), trim_blocks=True)

    filenames = set()
    for spec in templates:
        for filename in glob.glob(os.path.join(template_dir, spec)):
            # Ignore sub directories
            if os.path.isfile(filename):
                filenames.add(filename)

    pdb.set_trace() # DEBUG

    for filename in filenames:
<<<<<<< HEAD
        basename = os.path.basename(filename)
        _, extension = os.path.splitext(basename)

        # Skip xml templates of tests which were not carried out
        is_xml_template = extension == '.xml'
        is_valid_template = any(key for key in pqc_resultset.rawdata.keys() if key in basename)
        if is_xml_template and not is_valid_template:
            print(f"skipping XML template: {filename}")
            continue

        rendered_content = j2_env.get_template(basename).render(
=======
        filename = os.path.basename(filename)
        _, extension = os.path.splitext(filename)
        if True not in [(key in filename) for key in pqc_resultset.rawdata.keys()] and extension  == '.xml':
            print('Skipping',filename)
            continue #skip xml templates of tests which were not carried out
    
        rendered_content = j2_env.get_template(filename).render(
>>>>>>> 6a1bc41d
            batch=pqc_resultset.batch,
            dataseries=pqc_resultset.dataseries,
            histograms=pqc_resultset.histograms,
            rawdata=pqc_resultset.rawdata
        )

        # Handle special stdout templates
        if "stdout" in basename:
            print(rendered_content)
        else:
            create_dir(pqc_resultset.output_dir)
            output_filename = os.path.join(pqc_resultset.output_dir, basename)
            with open(output_filename, "w") as fh:
                print(f"rendering file {output_filename} ... ", end="", flush=True)
                fh.write(rendered_content)
                print("done.")


def plot_timeline(pqc_batches: list, filename: str,
                  show_batch_numbers: bool = True) -> None:
    """Render timeline figure for batches."""
    print(f"rendering timeline {filename} ...")

    rcParams.update({'font.size': 14})

    fig = plt.figure(figsize=(8, 6))

    gs = gridspec.GridSpec(3, 1)

    ax0 = plt.subplot(gs[0])
    plt.title("Polysilicon VdP", fontsize=15)
    plt.yticks([])
    plt.ylim([0, 1])

    ax1 = plt.subplot(gs[1])
    plt.title("N+ VdP", fontsize=15)
    plt.yticks([])
    plt.ylim([0, 1])

    ax2 = plt.subplot(gs[2])
    plt.title("p-stop VdP", fontsize=15)

    for res in pqc_batches:
        spoly = res.vdp_poly_tot().get_stats()
        sn = res.vdp_n_tot().get_stats()
        spstop = res.vdp_pstop_tot().get_stats()
        lbl = res.batch
        if not show_batch_numbers:
            lbl = ''

        if not res.timestamps:
            print(f"plot_timeline: skipping empty dataseries {lbl}")
            continue

        start = min(res.timestamps)
        stop = max(res.timestamps)
        cent = start + (stop - start) / 2

        if not show_batch_numbers:
            start = cent - timedelta(days=1)
            stop = cent + timedelta(days=1)

        res.statusbar(spoly, ax0, single=False, start=start, stop=stop, label=lbl)
        res.statusbar(sn, ax1, single=False, start=start, stop=stop, label=lbl)
        res.statusbar(spstop, ax2, single=False, start=start, stop=stop, label=lbl)

    fig.autofmt_xdate()
    fig.tight_layout(h_pad=1.0)
    plot_save(fig, filename)
    plt.close()


def plot_boxplot(pqc_batches: list, filename: str, keys: list = None) -> None:
    """Render boxplot figure for selected keys of dataseries."""
    print(f"rendering boxplot {filename} ...")

    if not pqc_batches:
        return

    if keys is None:  # TODO
        keys = ['vdp_poly_f', 'vdp_n_f', 'vdp_pstop_f', 'vdp_poly_r', 'vdp_n_r', 'vdp_pstop_r']

    rcParams.update({'font.size': 12})

    fig = plt.figure(figsize=(8, 6))

    gs = gridspec.GridSpec(int(len(keys) / 2), 2)
    labels = [b.short_batch(vpx=False) for b in pqc_batches]

    for i, key in enumerate(keys):
        ax = plt.subplot(gs[i])
        plt.title(pqc_batches[0].dataseries[key].label, fontsize=13)
        plt.grid(axis='y', linestyle=':')
        ax.set_ylabel(pqc_batches[0].dataseries[key].unit)

        data = [b.dataseries[key].get_stats().values for b in pqc_batches]

        ax.boxplot(data, labels=labels)
        if i < (len(keys) - 2):
            ax.set_xticklabels([])

    fig.tight_layout(h_pad=1.0)
    plot_save(fig, filename)
    plt.close()


def plot_vdp_boxplot(pqc_batches: list, filename: str) -> None:
    """Render VdP boxplot figure for dataseries."""
    print(f"rendering boxplot {filename} ...")
    rcParams.update({'font.size': 14})

    fig = plt.figure(figsize=(8, 6))

    gs = gridspec.GridSpec(3, 1)
    labels = [b.short_batch() for b in pqc_batches]

    ax = plt.subplot(gs[0])
    plt.grid(axis='y', linestyle=':')
    plt.title(pqc_batches[0].vdp_poly_tot().label, fontsize=15)
    ax.set_ylabel(pqc_batches[0].vdp_poly_tot().unit)
    data = [b.vdp_poly_tot().get_stats().values for b in pqc_batches]
    ax.boxplot(data, labels=labels)

    ax = plt.subplot(gs[1])
    plt.grid(axis='y', linestyle=':')
    plt.title(pqc_batches[0].vdp_n_tot().label, fontsize=15)
    ax.set_ylabel(pqc_batches[0].vdp_n_tot().unit)
    data = [b.vdp_n_tot().get_stats().values for b in pqc_batches]
    ax.boxplot(data, labels=labels)

    ax = plt.subplot(gs[2])
    plt.grid(axis='y', linestyle=':')
    plt.title(pqc_batches[0].vdp_pstop_tot().label, fontsize=15)
    ax.set_ylabel(pqc_batches[0].vdp_pstop_tot().unit)
    data = [b.vdp_pstop_tot().get_stats().values for b in pqc_batches]
    ax.boxplot(data, labels=labels)

    fig.tight_layout(h_pad=1.0)
    plot_save(fig, filename)
    plt.close()


def plot_save(fig: Figure, filename: str) -> None:
    """Save plot to file, creates path if not exist."""
    path = os.path.dirname(filename)
    create_dir(path)
    fig.savefig(filename)


def load_configuration(name: str) -> dict:
    """Load dataseries configuration from YAML file in directory `config`."""
    filename = os.path.join(os.path.dirname(__file__), 'config', f'{name}.yaml')
    if not os.path.isfile(filename):
        raise ValueError(f"No such configuration: {name}")
    with open(filename) as fp:
        return yaml.safe_load(fp)


def apply_configuration(dataseries: dict, config: dict = None) -> None:
    if config is None:
        config = {}
    for key, d in config.get('pqc_values', {}).items():
        series = dataseries.get(key)
        if series is not None:
            for name, value in d.items():
                types = {
                    'name': str,
                    'label': str,
                    'expected_value': float,
                    'unit': str,
                    'show_multiplier': float,
                    'stray': float,
                    'min_allowed': float,
                    'max_allowed': float
                }
                if name in types:
                    value = types.get(name)(value)
                    setattr(series, name, value)


def load_batch(path: str, outdir: str = None, *, lazy: bool = False,
               create_plots: bool = False, create_histograms: bool = False,
               force_eval: bool = False, config: dict = None) -> PQC_resultset:
    """Create PQC resultset from batch directory and optionally creates plots
    and histograms.
    """
    has_outdir = outdir is not None
    create_plots = create_plots and has_outdir
    create_histograms = create_histograms and has_outdir
    batchname = os.path.basename(os.path.normpath(path))
    print(f"Batch: {batchname}")
    pqc_results = PQC_resultset(batchname)

    # Apply configuration
    apply_configuration(pqc_results.dataseries, config)

    if lazy and has_outdir:
        try:
            analysis_time = os.path.getmtime(pqc_results.analysis_dir(outdir))
            measure_time = os.path.getmtime(path)

            if analysis_time > measure_time:
                print("lazy mode: nothing to do")
                sys.exit(0)  # TODO!
        except FileNotFoundError:
            print("lazy but first time")

    # TODO
    # Prevent to create ouput directory if not given
    if has_outdir:
        pqc_results.prepare_analysis_dir(outdir)
    pqc_results.analyze(path, create_plots=create_plots, force_eval=force_eval)

    # Render histograms (optional)
    if create_histograms:
        print("rendering histograms... ", end="", flush=True)
        pqc_results.create_histograms()
        print("done.")

    return pqc_results


def run_multibatch(path: str, outdir: str, *, config: dict):
    print("Multibatch mode - experimental!")
    dirs = glob.glob(os.path.join(path, "*"))
    dirs = [t for t in dirs if "histograms" not in t and "VPX" in t]  # TODO!
    dirs = [t for t in dirs if os.path.isdir(t)]

    pqc_batches = []
    pqc_slices = []

    for diri in dirs:
        print(f"Current dir: {diri}")
        res = load_batch(diri, config=config)
        res.sort_by_time()
        pqc_batches.append(res)
        pqc_slices.extend(res.split(4))
    #    #res.create_histograms(args.path)

    print(f"loaded {len(pqc_batches)} batches")
    plot_timeline(pqc_batches, os.path.join(outdir, "histograms", "timeline_batch.png"))
    plot_timeline(pqc_slices, os.path.join(outdir, "histograms", "timeline_fine.png"), show_batch_numbers=False)

    plot_vdp_boxplot(pqc_batches, os.path.join(outdir, "histograms", "boxplot_vdp.png"))
    plot_boxplot(pqc_batches, os.path.join(outdir, "histograms", "boxplot_a.png"), keys=['t_line_n', 'r_contact_n', 't_line_pstop2', 't_line_pstop4', 'r_contact_poly', 'v_th'])
    plot_boxplot(pqc_batches, os.path.join(outdir, "histograms", "boxplot_b.png"), keys=['vdp_p_cross_bridge_f', 'vdp_p_cross_bridge_r', 't_line_p_cross_bridge', 'v_bd', 'i600', 'v_fd'])
    plot_boxplot(pqc_batches, os.path.join(outdir, "histograms", "boxplot_c.png"), keys=['rho', 'conc', 't_ox', 'n_ox', 'c_acc_m', 'i_surf'])


def parse_args() -> argparse.Namespace:
    """Parse command line arguments."""
    parser = argparse.ArgumentParser()
    parser.add_argument('path')
    parser.add_argument('-m', dest='multibatch', action='store_true', help='multibatch mode, e. g. for time analysis (experimental)')
    parser.add_argument('-o', dest='outdir', metavar='DIR', help='override output directory location')
    parser.add_argument('-l', dest='lazy', action='store_true', help='lazy evaluation: skip if the measurement folder is older than analysis folder')
    parser.add_argument('-H', dest='histograms', action='store_true', help='create histograms')
    parser.add_argument('-P', dest='plots', action='store_true', help='create plots (for each single measurement used)')
    parser.add_argument('-f', dest='force', action='store_true', help='force evaluating all directories (normally, only directories with at least one VdP measurement are evaluated to prevent blank lines if the is a wrong file or so)')
    parser.add_argument('-t', dest='templates', metavar='EXPR', action='append', default=[], help='select templates to render (eg. -t*.tex -t*.html -tall.txt)')
    parser.add_argument('-c', '--config', metavar='NAME', default='default', help='select custom configuration')
    return parser.parse_args()


def main() -> None:
    args = parse_args()

    # Output directory, input path if not set
    outdir = args.outdir or args.path

    # Load configuration
    config = load_configuration(args.config)

    # Create output directory
    create_dir(outdir)

    if args.multibatch:
        run_multibatch(args.path, outdir, config=config)
    else:
        pqc_results = load_batch(
            args.path,
            outdir,
            lazy=args.lazy,
            create_plots=args.plots,
            create_histograms=args.histograms,
            force_eval=args.force,
            config=config
        )
        render_templates(pqc_results, args.templates)
    #pdb.set_trace()
    plt.show()


if __name__ == "__main__":
    main()<|MERGE_RESOLUTION|>--- conflicted
+++ resolved
@@ -45,7 +45,7 @@
     pdb.set_trace() # DEBUG
 
     for filename in filenames:
-<<<<<<< HEAD
+
         basename = os.path.basename(filename)
         _, extension = os.path.splitext(basename)
 
@@ -57,15 +57,6 @@
             continue
 
         rendered_content = j2_env.get_template(basename).render(
-=======
-        filename = os.path.basename(filename)
-        _, extension = os.path.splitext(filename)
-        if True not in [(key in filename) for key in pqc_resultset.rawdata.keys()] and extension  == '.xml':
-            print('Skipping',filename)
-            continue #skip xml templates of tests which were not carried out
-    
-        rendered_content = j2_env.get_template(filename).render(
->>>>>>> 6a1bc41d
             batch=pqc_resultset.batch,
             dataseries=pqc_resultset.dataseries,
             histograms=pqc_resultset.histograms,
